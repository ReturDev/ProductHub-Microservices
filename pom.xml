<?xml version="1.0" encoding="UTF-8"?>
<project xmlns="http://maven.apache.org/POM/4.0.0" xmlns:xsi="http://www.w3.org/2001/XMLSchema-instance"
	xsi:schemaLocation="http://maven.apache.org/POM/4.0.0 https://maven.apache.org/xsd/maven-4.0.0.xsd">
	<modelVersion>4.0.0</modelVersion>
	<parent>
		<groupId>org.springframework.boot</groupId>
		<artifactId>spring-boot-starter-parent</artifactId>
		<version>3.4.1</version>
		<relativePath/> <!-- lookup parent from repository -->
	</parent>
	<groupId>com.returdev</groupId>
	<artifactId>product-hub</artifactId>
	<version>0.0.1-SNAPSHOT</version>
	<name>product-hub</name>
	<description>A product management application built with a microservices architecture using Spring Boot and Spring Cloud.</description>

	<modules>
		<module>
			user-service
		</module>
	</modules>

	<packaging>pom</packaging>

	<modules>
		<module>
<<<<<<< HEAD
			eureka-server
		</module>
		<module>
			auth-server-service
=======
			product-service
>>>>>>> 746130c9
		</module>
	</modules>

	<properties>
		<java.version>17</java.version>
	</properties>
	<dependencies>
		<dependency>
			<groupId>org.springframework.boot</groupId>
			<artifactId>spring-boot-starter</artifactId>
		</dependency>
		<dependency>
			<groupId>org.projectlombok</groupId>
			<artifactId>lombok</artifactId>
			<optional>true</optional>
		</dependency>
		<dependency>
			<groupId>org.springframework.boot</groupId>
			<artifactId>spring-boot-starter-test</artifactId>
			<scope>test</scope>
		</dependency>
	</dependencies>

	<build>
		<plugins>
			<plugin>
				<groupId>org.springframework.boot</groupId>
				<artifactId>spring-boot-maven-plugin</artifactId>
				<configuration>
					<excludes>
						<exclude>
							<groupId>org.projectlombok</groupId>
							<artifactId>lombok</artifactId>
						</exclude>
					</excludes>
				</configuration>
			</plugin>
		</plugins>
	</build>

</project><|MERGE_RESOLUTION|>--- conflicted
+++ resolved
@@ -1,75 +1,73 @@
 <?xml version="1.0" encoding="UTF-8"?>
 <project xmlns="http://maven.apache.org/POM/4.0.0" xmlns:xsi="http://www.w3.org/2001/XMLSchema-instance"
-	xsi:schemaLocation="http://maven.apache.org/POM/4.0.0 https://maven.apache.org/xsd/maven-4.0.0.xsd">
-	<modelVersion>4.0.0</modelVersion>
-	<parent>
-		<groupId>org.springframework.boot</groupId>
-		<artifactId>spring-boot-starter-parent</artifactId>
-		<version>3.4.1</version>
-		<relativePath/> <!-- lookup parent from repository -->
-	</parent>
-	<groupId>com.returdev</groupId>
-	<artifactId>product-hub</artifactId>
-	<version>0.0.1-SNAPSHOT</version>
-	<name>product-hub</name>
-	<description>A product management application built with a microservices architecture using Spring Boot and Spring Cloud.</description>
+         xsi:schemaLocation="http://maven.apache.org/POM/4.0.0 https://maven.apache.org/xsd/maven-4.0.0.xsd">
+    <modelVersion>4.0.0</modelVersion>
+    <parent>
+        <groupId>org.springframework.boot</groupId>
+        <artifactId>spring-boot-starter-parent</artifactId>
+        <version>3.4.1</version>
+        <relativePath/> <!-- lookup parent from repository -->
+    </parent>
+    <groupId>com.returdev</groupId>
+    <artifactId>product-hub</artifactId>
+    <version>0.0.1-SNAPSHOT</version>
+    <name>product-hub</name>
+    <description>A product management application built with a microservices architecture using Spring Boot and Spring
+        Cloud.
+    </description>
 
-	<modules>
-		<module>
-			user-service
-		</module>
-	</modules>
+    <modules>
+        <module>
+            user-service
+        </module>
+        <module>
+            eureka-server
+        </module>
+        <module>
+            auth-server-service
+        </module>
+        <module>
+            product-service
+        </module>
+    </modules>
 
-	<packaging>pom</packaging>
+    <packaging>pom</packaging>
 
-	<modules>
-		<module>
-<<<<<<< HEAD
-			eureka-server
-		</module>
-		<module>
-			auth-server-service
-=======
-			product-service
->>>>>>> 746130c9
-		</module>
-	</modules>
+    <properties>
+        <java.version>17</java.version>
+    </properties>
+    <dependencies>
+        <dependency>
+            <groupId>org.springframework.boot</groupId>
+            <artifactId>spring-boot-starter</artifactId>
+        </dependency>
+        <dependency>
+            <groupId>org.projectlombok</groupId>
+            <artifactId>lombok</artifactId>
+            <optional>true</optional>
+        </dependency>
+        <dependency>
+            <groupId>org.springframework.boot</groupId>
+            <artifactId>spring-boot-starter-test</artifactId>
+            <scope>test</scope>
+        </dependency>
+    </dependencies>
 
-	<properties>
-		<java.version>17</java.version>
-	</properties>
-	<dependencies>
-		<dependency>
-			<groupId>org.springframework.boot</groupId>
-			<artifactId>spring-boot-starter</artifactId>
-		</dependency>
-		<dependency>
-			<groupId>org.projectlombok</groupId>
-			<artifactId>lombok</artifactId>
-			<optional>true</optional>
-		</dependency>
-		<dependency>
-			<groupId>org.springframework.boot</groupId>
-			<artifactId>spring-boot-starter-test</artifactId>
-			<scope>test</scope>
-		</dependency>
-	</dependencies>
-
-	<build>
-		<plugins>
-			<plugin>
-				<groupId>org.springframework.boot</groupId>
-				<artifactId>spring-boot-maven-plugin</artifactId>
-				<configuration>
-					<excludes>
-						<exclude>
-							<groupId>org.projectlombok</groupId>
-							<artifactId>lombok</artifactId>
-						</exclude>
-					</excludes>
-				</configuration>
-			</plugin>
-		</plugins>
-	</build>
+    <build>
+        <plugins>
+            <plugin>
+                <groupId>org.springframework.boot</groupId>
+                <artifactId>spring-boot-maven-plugin</artifactId>
+                <configuration>
+                    <excludes>
+                        <exclude>
+                            <groupId>org.projectlombok</groupId>
+                            <artifactId>lombok</artifactId>
+                        </exclude>
+                    </excludes>
+                </configuration>
+            </plugin>
+        </plugins>
+    </build>
 
 </project>